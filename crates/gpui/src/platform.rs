--- conflicted
+++ resolved
@@ -55,14 +55,10 @@
     fn set_cursor_style(&self, style: CursorStyle);
 
     fn local_timezone(&self) -> UtcOffset;
-<<<<<<< HEAD
-
-    fn path_for_resource(&self, name: Option<&str>, extension: Option<&str>) -> Result<PathBuf>;
+
+    fn path_for_auxiliary_executable(&self, name: &str) -> Result<PathBuf>;
     fn app_path(&self) -> Result<PathBuf>;
     fn app_version(&self) -> Result<AppVersion>;
-=======
-    fn path_for_auxiliary_executable(&self, name: &str) -> Result<PathBuf>;
->>>>>>> 9d3048eb
 }
 
 pub(crate) trait ForegroundPlatform {
@@ -136,7 +132,6 @@
     PointingHand,
 }
 
-<<<<<<< HEAD
 #[derive(Copy, Clone, Debug, PartialEq, Eq, PartialOrd, Ord)]
 pub struct AppVersion {
     major: usize,
@@ -167,12 +162,12 @@
             patch,
         })
     }
-=======
+}
+
 #[derive(Copy, Clone, Debug)]
 pub enum RasterizationOptions {
     Alpha,
     Bgra,
->>>>>>> 9d3048eb
 }
 
 pub trait FontSystem: Send + Sync {
